--- conflicted
+++ resolved
@@ -40,155 +40,138 @@
             type: 'boolean',
             title: 'On',
             description: 'Whether the device is on or off'
-<<<<<<< HEAD
-        }, set, poll);
+        },
+            async value => {
+                const status = value ? 'ON' : 'OFF';
+                const result = await setStatus(host, password, 'Power', status);
+
+                if (result.status != 200) {
+                    console.log(`Could not set status: ${result.statusText} (${result.status})`);
+                } else {
+                    const json: CommandResult = await result.json();
+
+                    if (json.WARNING) {
+                        if (json.WARNING) {
+                            console.log(`Could not set status: ${json.WARNING}`);
+                        }
+
+                        if (json.Command) {
+                            console.log(`Could not set status: ${json.Command}`);
+                        }
+                    }
+                }
+            },
+            async () => {
+                const response = await getStatus(host, password, 'Power');
+                const result = await response.json();
+                this.update(result.POWER == 'ON');
+            });
     }
 }
 
 class ColorProperty extends WritableProperty<string> {
-    constructor(device: Device, set: (value: string) => Promise<void>, poll: () => Promise<void>) {
+    constructor(device: Device, host: string, password: string) {
         super(device, 'color', {
             '@type': 'ColorProperty',
             type: 'string',
             title: 'Color',
             description: 'The color of the light'
-        }, set, poll);
+        },
+            async value => {
+                const result = await setStatus(host, password, 'Color', value);
+
+                if (result.status != 200) {
+                    console.log(`Could not set status: ${result.statusText} (${result.status})`);
+                } else {
+                    const json: CommandResult = await result.json();
+
+                    if (json.WARNING) {
+                        if (json.WARNING) {
+                            console.log(`Could not set status: ${json.WARNING}`);
+                        }
+
+                        if (json.Command) {
+                            console.log(`Could not set status: ${json.Command}`);
+                        }
+                    }
+                }
+            },
+            async () => {
+                const response = await getStatus(host, password, 'Color');
+                const result = await response.json();
+                const color: string = result?.Color || "";
+                const rgbColor = color.substring(0, 6);
+                this.update(`#${rgbColor.toLowerCase()}`);
+            });
     }
 }
 
 class BrightnessProperty extends WritableProperty<number> {
-    constructor(device: Device, set: (value: number) => Promise<void>, poll: () => Promise<void>) {
+    constructor(device: Device, host: string, password: string) {
         super(device, 'brightness', {
             '@type': 'BrightnessProperty',
             type: 'integer',
             title: 'Brightness',
             description: 'The brightness of the light'
-        }, set, poll);
+        },
+            async value => {
+                const result = await setStatus(host, password, 'Dimmer', <string><unknown>value);
+
+                if (result.status != 200) {
+                    console.log(`Could not set status: ${result.statusText} (${result.status})`);
+                } else {
+                    const json: CommandResult = await result.json();
+
+                    if (json.WARNING) {
+                        if (json.WARNING) {
+                            console.log(`Could not set status: ${json.WARNING}`);
+                        }
+
+                        if (json.Command) {
+                            console.log(`Could not set status: ${json.Command}`);
+                        }
+                    }
+                }
+            },
+            async () => {
+                const response = await getStatus(host, password, 'Dimmer');
+                const result = await response.json();
+                this.update(result.Dimmer);
+            });
     }
 }
 
 class ColorTemperatureProperty extends WritableProperty<number> {
-    constructor(device: Device, set: (value: number) => Promise<void>, poll: () => Promise<void>) {
-        super(device, 'on', {
+    constructor(device: Device, host: string, password: string) {
+        super(device, 'colorTemperature', {
             '@type': 'ColorTemperatureProperty',
-            type: 'number',
-            title: 'On',
-            description: 'Color temperature of the light'
-        }, set, poll);
-    }
-}
-
-export class Light extends Device {
-    private onOffProperty: OnOffProperty;
-    private colorProperty: ColorProperty;
-    private colorTemperatureProperty: ColorTemperatureProperty;
-    //private brightnessProperty: BrightnessProperty;
-    constructor(adapter: Adapter, id: string, private host: string, private password: string) {
-        super(adapter, id);
-        this['@context'] = 'https://iot.mozilla.org/schemas/';
-        this['@type'] = ['Light'];
-        this.name = id;
-
-        const onOffProperty = new OnOffProperty(this,
-=======
-        },
->>>>>>> 73fafecb
-            async value => {
-                const status = value ? 'ON' : 'OFF';
-                const result = await setStatus(host, password, 'Power', status);
-
-                if (result.status != 200) {
-                    console.log(`Could not set status: ${result.statusText} (${result.status})`);
-                } else {
-                    const json: CommandResult = await result.json();
-
-                    if (json.WARNING) {
-                        if (json.WARNING) {
-                            console.log(`Could not set status: ${json.WARNING}`);
-                        }
-
-                        if (json.Command) {
-                            console.log(`Could not set status: ${json.Command}`);
-                        }
-                    }
-                }
-            },
-            async () => {
-                const response = await getStatus(host, password, 'Power');
-                const result = await response.json();
-                this.update(result.POWER == 'ON');
-            });
-    }
-}
-
-class ColorProperty extends WritableProperty<string> {
-    constructor(device: Device, host: string, password: string) {
-        super(device, 'color', {
-            '@type': 'ColorProperty',
-            type: 'string',
-            title: 'Color',
-            description: 'The color of the light'
-        },
-            async value => {
-                const result = await setStatus(host, password, 'Color', value);
-
-                if (result.status != 200) {
-                    console.log(`Could not set status: ${result.statusText} (${result.status})`);
-                } else {
-                    const json: CommandResult = await result.json();
-
-                    if (json.WARNING) {
-                        if (json.WARNING) {
-                            console.log(`Could not set status: ${json.WARNING}`);
-                        }
-
-                        if (json.Command) {
-                            console.log(`Could not set status: ${json.Command}`);
-                        }
-                    }
-                }
-            },
-            async () => {
-                const response = await getStatus(host, password, 'Color');
-                const result = await response.json();
-                const color: string = result?.Color || "";
-                const rgbColor = color.substring(0, 6);
-                this.update(`#${rgbColor.toLowerCase()}`);
-            });
-    }
-}
-
-class BrightnessProperty extends WritableProperty<number> {
-    constructor(device: Device, host: string, password: string) {
-        super(device, 'brightness', {
-            '@type': 'BrightnessProperty',
             type: 'integer',
-            title: 'Brightness',
-            description: 'The brightness of the light'
-        },
-            async value => {
-                const result = await setStatus(host, password, 'Dimmer', <string><unknown>value);
-
-                if (result.status != 200) {
-                    console.log(`Could not set status: ${result.statusText} (${result.status})`);
-                } else {
-                    const json: CommandResult = await result.json();
-
-                    if (json.WARNING) {
-                        if (json.WARNING) {
-                            console.log(`Could not set status: ${json.WARNING}`);
-                        }
-
-                        if (json.Command) {
-                            console.log(`Could not set status: ${json.Command}`);
-                        }
-                    }
-                }
-            },
-            async () => {
-                const response = await getStatus(host, password, 'Dimmer');
-                const result = await response.json();
-                this.update(result.Dimmer);
+            title: 'ColorTemperature',
+            description: 'The color temperature of the light'
+        },
+            async value => {
+                const result = await setStatus(host, password, 'CT', <string><unknown>value);
+
+                if (result.status != 200) {
+                    console.log(`Could not set status: ${result.statusText} (${result.status})`);
+                } else {
+                    const json: CommandResult = await result.json();
+
+                    if (json.WARNING) {
+                        if (json.WARNING) {
+                            console.log(`Could not set status: ${json.WARNING}`);
+                        }
+
+                        if (json.Command) {
+                            console.log(`Could not set status: ${json.Command}`);
+                        }
+                    }
+                }
+            },
+            async () => {
+                const response = await getStatus(host, password, 'CT');
+                const result = await response.json();
+                this.update(result.CT);
             });
     }
 }
@@ -221,6 +204,44 @@
     public startPolling(intervalMs: number) {
         this.onOffProperty.startPolling(intervalMs);
         this.brightnessProperty.startPolling(intervalMs);
+    }
+}
+
+export class ColorTemperatureLight extends Device {
+    private onOffProperty: OnOffProperty;
+    private brightnessProperty: BrightnessProperty;
+    private colorTemperatureProperty: ColorTemperatureProperty;
+
+    constructor(adapter: Adapter, id: string, host: string, password: string) {
+        super(adapter, id);
+        this['@context'] = 'https://iot.mozilla.org/schemas/';
+        this['@type'] = ['Light'];
+        this.name = id;
+
+        const onOffProperty = new OnOffProperty(this, host, password);
+
+        this.onOffProperty = onOffProperty;
+        this.addProperty(onOffProperty);
+
+        const brightnessProperty = new BrightnessProperty(this, host, password);
+
+        this.brightnessProperty = brightnessProperty;
+        this.addProperty(brightnessProperty);
+
+        const colorTemperatureProperty = new ColorTemperatureProperty(this, host, password);
+
+        this.colorTemperatureProperty = colorTemperatureProperty;
+        this.addProperty(colorTemperatureProperty);
+    }
+
+    addProperty(property: Property) {
+        this.properties.set(property.name, property);
+    }
+
+    public startPolling(intervalMs: number) {
+        this.onOffProperty.startPolling(intervalMs);
+        this.brightnessProperty.startPolling(intervalMs);
+        this.colorTemperatureProperty.startPolling(intervalMs);
     }
 }
 
@@ -248,47 +269,6 @@
 
         //this.brightnessProperty = brightnessProperty;
         //this.addProperty(brightnessProperty);
-
-        const colorTemperatureProperty = new ColorTemperatureProperty(this,
-            async value => {
-                var ctTasmota = (value-102.500)/10.95;
-                if(value != 0)
-                {
-                    console.log(`CT Kelvin: ${value}, Tasmota: ${ctTasmota}`);
-                }
-                const result = await setStatus(host, password, 'CT', `#${ctTasmota}`);
-
-                if (result.status != 200) {
-                    console.log(`Could not set status: ${result.statusText} (${result.status})`);
-                } else {
-                    const json: CommandResult = await result.json();
-
-                    if (json.WARNING) {
-                        if (json.WARNING) {
-                            console.log(`Could not set status: ${json.WARNING}`);
-                        }
-
-                        if (json.Command) {
-                            console.log(`Could not set status: ${json.Command}`);
-                        }
-                    }
-                }
-            },
-            async () => {
-                //const wiensDisplacement=2898000;
-                const response = await getStatus(this.host, this.password, 'CT');
-                const result = await response.json();
-                const ctTasmota: number = result?.CT || 0;
-                const ctKelvin: number = 10.95*ctTasmota+102.500;
-                if(ctTasmota != 0)
-                {
-                    console.log(`CT Tasmota: ${ctTasmota}, Kelvin: ${ctKelvin}`);
-                    colorTemperatureProperty.update(ctKelvin);
-                }
-            });
-
-        this.colorTemperatureProperty = colorTemperatureProperty;
-        this.addProperty(colorTemperatureProperty);
     }
 
     addProperty(property: Property) {
@@ -299,6 +279,5 @@
         this.onOffProperty.startPolling(intervalMs);
         this.colorProperty.startPolling(intervalMs);
         //this.brightnessProperty.startPolling(intervalMs);
-        this.colorTemperatureProperty.startPolling(intervalMs);
     }
 }