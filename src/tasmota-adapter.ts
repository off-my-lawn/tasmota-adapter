--- conflicted
+++ resolved
@@ -12,7 +12,7 @@
 import { isIPv4 } from 'net';
 import { PowerPlug } from './power-plug';
 import { authConfig, getData, getStatus } from './api';
-import { DimmableLight, ColorLight } from './light';
+import { DimmableLight, ColorLight, ColorTemperatureLight } from './light';
 import crypto from 'crypto';
 
 export class TasmotaAdapter extends Adapter {
@@ -129,19 +129,9 @@
       const colorResult = await colorResponse.json();
       const color: string = colorResult?.Color || "";
 
-<<<<<<< HEAD
-      const ctResponse = await getStatus(host, password, 'CT');
-      const ctResult = await ctResponse.json();
-      const ct: number = ctResult?.CT || 0;
-
-      if (color.length >= 6 || ct != 0) {
-        console.log('Found color device');
-        const colorDevice = new Light(this, `${name}-color`, host, password);
-=======
       if (color.length >= 6) {
         console.log('Found color light');
         const colorDevice = new ColorLight(this, `${name}-color`, host, password);
->>>>>>> 73fafecb
         this.handleDeviceAdded(colorDevice);
         colorDevice.startPolling(Math.max(pollInterval || 1000, 500));
       } else {
@@ -150,6 +140,11 @@
           const dimmableLight = new DimmableLight(this, `${name}-light`, host, password);
           this.handleDeviceAdded(dimmableLight);
           dimmableLight.startPolling(Math.max(pollInterval || 1000, 500));
+        } else if (color.length == 4) {
+          console.log('Found color temperature light');
+          const colorTemperatureLight = new ColorTemperatureLight(this, `${name}-light`, host, password);
+          this.handleDeviceAdded(colorTemperatureLight);
+          colorTemperatureLight.startPolling(Math.max(pollInterval || 1000, 500));
         }
       }
     }
